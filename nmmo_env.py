from argparse import ArgumentParser, Namespace
from collections import defaultdict

import numpy as np
import nmmo
from nmmo.lib.log import EventCode

import pufferlib
import pufferlib.emulation
from nmmo.render.replay_helper import FileReplayHelper
from typing import Any, Dict

def add_args(parser: ArgumentParser):
  parser.add_argument(
      "--env.num_agents",
      dest="num_agents",
      type=int,
      default=128,
      help="number of agents to use for training (default: 128)",
  )
  parser.add_argument(
      "--env.num_npcs",
      dest="num_npcs",
      type=int,
      default=0,
      help="number of NPCs to use for training (default: 256)",
  )
  parser.add_argument(
      "--env.max_episode_length",
      dest="max_episode_length",
      type=int,
      default=1024,
      help="number of steps per episode (default: 1024)",
  )
  parser.add_argument(
      "--env.death_fog_tick",
      dest="death_fog_tick",
      type=int,
      default=None,
      help="number of ticks before death fog starts (default: None)",
  )
  parser.add_argument(
      "--env.num_maps",
      dest="num_maps",
      type=int,
      default=128,
      help="number of maps to use for training (default: 1)",
  )
  parser.add_argument(
      "--env.maps_path",
      dest="maps_path",
      type=str,
      default="maps/train/",
      help="path to maps to use for training (default: None)",
  )
  parser.add_argument(
      "--env.map_size",
      dest="map_size",
      type=int,
      default=128,
      help="size of maps to use for training (default: 128)",
  )
  parser.add_argument(
      "--env.tasks_path",
      dest="tasks_path",
      type=str,
      default=None,
      help="path to tasks to use for training (default: tasks.pkl)",
  )


class Config(
    nmmo.config.Medium,
    nmmo.config.Terrain,
    nmmo.config.Resource,
    nmmo.config.Progression,
    nmmo.config.Equipment,
    nmmo.config.Item,
    nmmo.config.Exchange,
    nmmo.config.Combat,
    nmmo.config.NPC,
):
  def __init__(self, args: Namespace):
    super().__init__()

    self.PROVIDE_ACTION_TARGETS = True
    self.MAP_FORCE_GENERATION = False
    self.PLAYER_N = args.num_agents
    self.HORIZON = args.max_episode_length
    self.MAP_N = args.num_maps
    self.PLAYER_DEATH_FOG = args.death_fog_tick
    self.PATH_MAPS = f"{args.maps_path}/{args.map_size}/"
    self.MAP_CENTER = args.map_size
    self.NPC_N = args.num_npcs
    self.CURRICULUM_FILE_PATH = args.tasks_path


class Postprocessor(pufferlib.emulation.Postprocessor):
<<<<<<< HEAD
  def __init__(self, env, teams, team_id, replay_save_dir=None):
    super().__init__(env, teams, team_id)
    self._replay_save_dir = replay_save_dir
    if self._replay_save_dir is not None:
      self._replay_helper = FileReplayHelper()
      env.realm.record_replay(self._replay_helper)

  # def reset(self, team_obs):
  #   if self.realm.tick and self._replay_helper is not None:
  #     ReplayEnv.num_replays_saved += 1
  #     self._replay_helper.save(
  #         f"{self._replay_save_dir}/{ReplayEnv.num_replays_saved}",
  #         compress=False,
  #     )
  #   super().reset(team_obs)
=======
  def __init__(self, env, teams, team_id):
    super().__init__(env, teams, team_id)
    self._reset_episode_stats()

  def reset(self, team_obs):
    super().reset(team_obs)
    self._reset_episode_stats()
>>>>>>> ce646735

  def _reset_episode_stats(self):
    self._cod_attacked = 0
    self._cod_starved = 0
    self._cod_dehydrated = 0
    self._task_completed = 0

  def rewards(self, team_rewards, team_dones, team_infos, step):
    team_reward = sum(team_rewards.values())
    team_info = {"stats": defaultdict(float)}

    for agent_id in team_dones:
      if team_dones[agent_id] is True:
        agent = self.env.realm.players.dead_this_tick.get(
            agent_id, self.env.realm.players.get(agent_id)
        )
        if agent is None:
          continue

        # check if the agent has completed the task
        task = self.env.agent_task_map[agent_id][0]
        if task.completed:
          # NOTE: The default StayAlive task returns True after the first tick
          self._task_completed += 1. / self.team_size

        # log the cause of death for each dead agent
        if agent.damage.val > 0:
          self._cod_attacked += 1. / self.team_size
        elif agent.food.val == 0:
          self._cod_starved += 1. / self.team_size
        elif agent.water.val == 0:
<<<<<<< HEAD
          team_info["stats"]["cod/dehydrated"] += 1
=======
          self._cod_dehydrated += 1. / self.team_size

>>>>>>> ce646735
    return team_reward, team_info

  def infos(self, team_reward, env_done, team_done, team_infos, step):
    team_infos = super().infos(team_reward, env_done, team_done, team_infos, step)

<<<<<<< HEAD
=======
    # record the stats when the episode ends
    if env_done:
      team_infos["stats"]["cod/attacked"] = self._cod_attacked
      team_infos["stats"]["cod/starved"] = self._cod_starved
      team_infos["stats"]["cod/dehydrated"] = self._cod_dehydrated
      team_infos["stats"]["task/completed"] = self._task_completed

      achieved, performed, _ = \
        process_event_log(self.env.realm, self.teams[self.team_id])
      for key, val in list(achieved.items()) + list(performed.items()):
        team_infos["stats"][key] = float(val)

>>>>>>> ce646735
    return team_infos

  # def features(self, obs, step):
  #   # for ob in obs.values():
  #   #   ob["featurized"] = self._feature_extractor(obs)
  #   return obs

  # def actions(self, actions, step):
  #   return self._feature_extractor.translate_actions(actions)

def create_binding(args: Namespace):
  return pufferlib.emulation.Binding(
      env_cls=nmmo.Env,
      default_args=[Config(args)],
      env_name="Neural MMO",
      suppress_env_prints=False,
      emulate_const_horizon=args.max_episode_length,
      postprocessor_cls=Postprocessor,
      postprocessor_args=[],
  )


#####################################################################

INFO_KEY_TO_EVENT_CODE = { 'event/'+evt.lower(): val for evt, val in EventCode.__dict__.items()
                           if isinstance(val, int) }

def process_event_log(realm, agent_list):
  log = realm.event_log.get_data(agents=agent_list)
  attr_to_col = realm.event_log.attr_to_col

  # count the number of events
  event_cnt = {}
  for key, code in INFO_KEY_TO_EVENT_CODE.items():
    # count the freq of each event
    event_cnt[key] = sum(log[:,attr_to_col["event"]] == code)

  # convert the numbers into binary (performed or not) for the key events
  key_event = ["eat_food", "drink_water", "score_hit", "player_kill",
               "equip_item", "consume_item", "harvest_item", "list_item", "buy_item"]
  performed = {}
  for evt in key_event:
    key = "event/" + evt
    performed[key] = event_cnt[key] > 0

  # record important achievements
  achieved = {}
  check_max = {
    "level": EventCode.LEVEL_UP,
    "damage": EventCode.SCORE_HIT,
    "distance": EventCode.GO_FARTHEST 
  }
  for attr, code in check_max.items():
    idx = log[:,attr_to_col["event"]] == code
    achieved["achieved/max_"+attr] = \
      max(log[idx,attr_to_col[attr]]) if sum(idx) > 0 else 0
  # correct the initial level
  if achieved["achieved/max_level"] == 0:
    achieved["achieved/max_level"] = 1
  achieved["achieved/player_kill"] = event_cnt["event/player_kill"]
  achieved["achieved/unique_events"] = score_unique_events(realm, log, score_diff=False)

  # TODO: log consume ration/poultice?

  return achieved, performed, event_cnt

def score_unique_events(realm, log, score_diff=True):
  """Calculate score by counting unique events.

    score_diff = True gives the difference score for the current tick
    score_diff = False gives the number of all unique events in the episode

    EAT_FOOD, DRINK_WATER, GIVE_ITEM, DESTROY_ITEM, GIVE_GOLD are counted only once
      because the details of these events are not recorded at all

    Count all PLAYER_KILL, EARN_GOLD (sold item), LEVEL_UP events
  """
  attr_to_col = realm.event_log.attr_to_col

  if len(log) == 0: # no event logs
    return 0

  if score_diff:
    curr_idx = log[:,attr_to_col["tick"]] == realm.tick
    if sum(curr_idx) == 0: # no new logs
      return 0

  # mask some columns to make the event redundant
  cols_to_ignore = {
    EventCode.SCORE_HIT: ["combat_style", "damage"],
    EventCode.CONSUME_ITEM: ["quantity"], # treat each (item, level) differently
    EventCode.HARVEST_ITEM: ["quantity"], # but, count each (item, level) only once
    EventCode.EQUIP_ITEM: ["quantity"],
    EventCode.LIST_ITEM: ["quantity", "price"],
    EventCode.BUY_ITEM: ["quantity", "price"], }

  for code, attrs in cols_to_ignore.items():
    idx = log[:,attr_to_col["event"]] == code
    for attr in attrs:
      log[idx,attr_to_col[attr]] = 0

  # make every EARN_GOLD events unique
  idx = log[:,attr_to_col["event"]] == EventCode.EARN_GOLD
  log[idx,attr_to_col["number"]] = log[idx,attr_to_col["tick"]].copy() # this is a hack

  # remove redundant events after masking
  unique_all = np.unique(log[:,attr_to_col["event"]:], axis=0)
  score = len(unique_all)

  if score_diff:
    unique_prev = np.unique(log[~curr_idx,attr_to_col["event"]:], axis=0)
    score -= len(unique_prev)

    # reward hack to make agents learn to eat and drink
    basic_idx = np.in1d(log[curr_idx,attr_to_col["event"]],
                        [EventCode.EAT_FOOD, EventCode.DRINK_WATER])
    if sum(basic_idx) > 0:
      score += 1 if realm.tick < 200 else \
        np.random.choice([0, 1], p=[2/3, 1/3]) # use prob. reward after 200 ticks

    return min(2, score) # clip max score to 2

  return score<|MERGE_RESOLUTION|>--- conflicted
+++ resolved
@@ -96,31 +96,14 @@
 
 
 class Postprocessor(pufferlib.emulation.Postprocessor):
-<<<<<<< HEAD
   def __init__(self, env, teams, team_id, replay_save_dir=None):
     super().__init__(env, teams, team_id)
     self._replay_save_dir = replay_save_dir
     if self._replay_save_dir is not None:
       self._replay_helper = FileReplayHelper()
       env.realm.record_replay(self._replay_helper)
-
-  # def reset(self, team_obs):
-  #   if self.realm.tick and self._replay_helper is not None:
-  #     ReplayEnv.num_replays_saved += 1
-  #     self._replay_helper.save(
-  #         f"{self._replay_save_dir}/{ReplayEnv.num_replays_saved}",
-  #         compress=False,
-  #     )
-  #   super().reset(team_obs)
-=======
-  def __init__(self, env, teams, team_id):
-    super().__init__(env, teams, team_id)
     self._reset_episode_stats()
 
-  def reset(self, team_obs):
-    super().reset(team_obs)
-    self._reset_episode_stats()
->>>>>>> ce646735
 
   def _reset_episode_stats(self):
     self._cod_attacked = 0
@@ -152,19 +135,13 @@
         elif agent.food.val == 0:
           self._cod_starved += 1. / self.team_size
         elif agent.water.val == 0:
-<<<<<<< HEAD
-          team_info["stats"]["cod/dehydrated"] += 1
-=======
           self._cod_dehydrated += 1. / self.team_size
 
->>>>>>> ce646735
     return team_reward, team_info
 
   def infos(self, team_reward, env_done, team_done, team_infos, step):
     team_infos = super().infos(team_reward, env_done, team_done, team_infos, step)
 
-<<<<<<< HEAD
-=======
     # record the stats when the episode ends
     if env_done:
       team_infos["stats"]["cod/attacked"] = self._cod_attacked
@@ -177,7 +154,6 @@
       for key, val in list(achieved.items()) + list(performed.items()):
         team_infos["stats"][key] = float(val)
 
->>>>>>> ce646735
     return team_infos
 
   # def features(self, obs, step):
@@ -228,7 +204,7 @@
   check_max = {
     "level": EventCode.LEVEL_UP,
     "damage": EventCode.SCORE_HIT,
-    "distance": EventCode.GO_FARTHEST 
+    "distance": EventCode.GO_FARTHEST
   }
   for attr, code in check_max.items():
     idx = log[:,attr_to_col["event"]] == code
