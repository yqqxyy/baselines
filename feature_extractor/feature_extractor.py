
import nmmo
import numpy as np

import pufferlib.emulation

from feature_extractor.entity_helper import EntityHelper
from feature_extractor.game_state import GameState
from feature_extractor.map_helper import MapHelper
from feature_extractor.stats import Stats
from feature_extractor.target_tracker import TargetTracker


class FeatureExtractor(pufferlib.emulation.Featurizer):
  def __init__(self, teams, team_id: int, config: nmmo.config.AllGameSystems):
    super().__init__(teams, team_id)
<<<<<<< HEAD
    self.config = config

    self.game_state = GameState(config, self.team_size)
    self.map_helper = MapHelper(config, self.teams[team_id])
=======
    self._config = config

    self._team_id = team_id
    self._team_helper = TeamHelper(teams)
    team_size = self._team_helper.team_size[team_id]

    self.game_state = GameState(config, team_size)
    self.map_helper = MapHelper(config, team_id, self._team_helper)
>>>>>>> c726bae2
    self.target_tracker = TargetTracker(self.team_size)
    self.stats = Stats(config, self.team_size, self.target_tracker)

    self.entity_helper = EntityHelper(
      config,
      self._team_helper, team_id,
      self.target_tracker,
      self.map_helper
    )

    # self.inventory = Inventory(config)
    # self.market = Market(config)

  def reset(self, init_obs):
    self.game_state.reset(init_obs)
    self.map_helper.reset()
    self.target_tracker.reset(init_obs)
    self.stats.reset()
    self.entity_helper.reset(init_obs)
    # self.inventory.reset()
    # self.market.reset()

  def __call__(self, obs, step):
    self.game_state.update(obs)
    self.entity_helper.update(obs)
    self.stats.update(obs)
    self.map_helper.update(obs, self.game_state)

    # use & sell
    # self.inventory.update(obs)

    # buy
    # self.market.update(obs)

    tile = self.map_helper.extract_tile_feature(obs, self.entity_helper)
    # item_type, item = self.inventory.extract_item_features(obs)
    team, team_mask = self.entity_helper.team_features_and_mask(obs)
    npc, npc_mask = self.entity_helper.npcs_features_and_mask(obs)
    enemy, enemy_mask = self.entity_helper.enemies_features_and_mask(obs)
    # game = self.extract_game_feature(obs)

    state = {
      'tile': tile,
      # 'item_type': item_type,
      # 'item': item,
      'team': team,
      'npc': npc,
      'enemy': enemy,
      'team_mask': team_mask,
      'npc_mask': npc_mask,
      'enemy_mask': enemy_mask,
      # 'game': game,
      'legal': {
        # 'move': map.legal_move(obs),
        # 'target': self.entity_helper.legal_target(obs, self.npc_tgt, self.enemy_tgt),
        # 'use': inventory.legal_use(),
        # 'sell': inventory.legal_sell(),
      },
      # 'prev_act': self.game_state.prev_actions,
      'reset': np.array([self.game_state.curr_step == 0])  # for resetting RNN hidden,
    }
    return state<|MERGE_RESOLUTION|>--- conflicted
+++ resolved
@@ -10,16 +10,11 @@
 from feature_extractor.stats import Stats
 from feature_extractor.target_tracker import TargetTracker
 
+from team_helper import TeamHelper
 
 class FeatureExtractor(pufferlib.emulation.Featurizer):
   def __init__(self, teams, team_id: int, config: nmmo.config.AllGameSystems):
     super().__init__(teams, team_id)
-<<<<<<< HEAD
-    self.config = config
-
-    self.game_state = GameState(config, self.team_size)
-    self.map_helper = MapHelper(config, self.teams[team_id])
-=======
     self._config = config
 
     self._team_id = team_id
@@ -28,7 +23,6 @@
 
     self.game_state = GameState(config, team_size)
     self.map_helper = MapHelper(config, team_id, self._team_helper)
->>>>>>> c726bae2
     self.target_tracker = TargetTracker(self.team_size)
     self.stats = Stats(config, self.team_size, self.target_tracker)
 
