from typing import Dict, Any
import numpy as np

import nmmo
from nmmo.core.tile import TileState
from nmmo.entity.entity import EntityState
from nmmo.lib import material
from nmmo.systems.item import ItemState
from nmmo.io import action

from feature_extractor.entity_helper import EntityHelper
from feature_extractor.game_state import GameState

from team_helper import TeamHelper

EntityAttr = EntityState.State.attr_name_to_col
ItemAttr = ItemState.State.attr_name_to_col
TileAttr = TileState.State.attr_name_to_col

DEFOGGING_VALUE = 16
VISITATION_MEMORY = 100

N_CH = 7
IMG_SIZE = 25
DUMMY_IMG_FEAT = np.zeros((N_CH, IMG_SIZE, IMG_SIZE))

NEARBY_DIST = 9

TEAMMATE_REPR = 1 / 5.
ENEMY_REPR = 2 / 5.
PASSIVE_REPR = 3 / 5.
PASSAGR_REPR = 4 / 5.
HOSTILE_REPR = 1.

POISON_CLIP = 20.

DEPLETION_MAP = {
  material.Forest.index: material.Scrub.index,
  material.Tree.index: material.Stump.index,
  material.Ore.index: material.Slag.index,
  material.Crystal.index: material.Fragment.index,
  material.Herb.index: material.Weeds.index,
  material.Fish.index: material.Ocean.index,
}

class MapHelper:
  def __init__(self, config: nmmo.config.Config, team_id: int, team_helper: TeamHelper) -> None:
    self.config = config
    self.map_size = self.config.MAP_SIZE

    self._team_id = team_id
    self._team_helper = team_helper
    self.team_size = team_helper.team_size[team_id]

    self.tile_map = None
    self.fog_map = None
    self.visit_map = None
    self.poison_map = None
    self.entity_map = None

    self.x_img = np.arange(self.map_size+1).repeat(self.map_size+1)\
      .reshape(self.map_size+1, self.map_size+1)
    self.y_img = self.x_img.transpose(1, 0)

  def reset(self):
    self.tile_map = self._get_init_tile_map()
    self.fog_map = np.zeros((self.map_size+1, self.map_size+1))
    self.visit_map = np.zeros((self.team_size, self.map_size+1, self.map_size+1))
    self.poison_map = self._get_init_poison_map()
    self.entity_map = None

  def update(self, obs: Dict[int, Any], game_state: GameState):
    # obs for this team, key: ent_id
    if game_state.curr_step % 16 == 15:
      self.poison_map += 1  # poison shrinking

    self.fog_map = np.clip(self.fog_map - 1, 0, DEFOGGING_VALUE)  # decay
    self.visit_map = np.clip(self.visit_map - 1, 0, VISITATION_MEMORY)  # decay

    entity_map = np.zeros((5, self.map_size+1, self.map_size+1))

    # pylint: disable=too-many-nested-blocks
    for ent_id, player_obs in obs.items():
      # mark tile
      tile_obs = player_obs['Tile']
      tile_pos = tile_obs[:, TileAttr["row"]:TileAttr["col"]+1].astype(int)
      tile_type = tile_obs[:, TileAttr["material_id"]].astype(int)
      self._mark_point(self.fog_map, tile_pos, DEFOGGING_VALUE)
      x, y = tile_pos[0]
      self.tile_map[
         x:x+self.config.PLAYER_VISION_DIAMETER,
         y:y+self.config.PLAYER_VISION_DIAMETER
      ] = tile_type.reshape(
         self.config.PLAYER_VISION_DIAMETER,
         self.config.PLAYER_VISION_DIAMETER
      )

      # mark team/enemy/npc
      entity_obs = player_obs['Entity']
      valid_entity = entity_obs[:, EntityAttr["id"]] != 0
      entities = entity_obs[valid_entity, EntityAttr["id"]]
      ent_in_team = [self._team_helper.is_agent_in_team(ent, self._team_id)
                     for ent in entities]
      ent_coords = entity_obs[valid_entity, EntityAttr["row"]:EntityAttr["col"]+1].astype(int)

      # CHECK ME: this is for npcs only
      # NOTE: if we are to remove population_id, we may want to other ways to flag npcs types
      npc_type = entity_obs[valid_entity, EntityAttr["population_id"]].astype(int)

      # merging all team obs into one entity map
      self._mark_point(entity_map[0], ent_coords, ent_in_team) # teammates
      self._mark_point(entity_map[1], ent_coords,
                       np.logical_and(np.logical_not(ent_in_team), entities > 0)) # enemy
      self._mark_point(entity_map[2], ent_coords, npc_type == -1)  # passive npcs
      self._mark_point(entity_map[3], ent_coords, npc_type == -2)  # passive-aggressive npcs
      self._mark_point(entity_map[4], ent_coords, npc_type == -3)  # hostile npcs

      # update visit map
      self._mark_point(self.visit_map[self._team_helper.agent_position(ent_id)],
                       ent_coords[entities == ent_id],
                       VISITATION_MEMORY)

      # change tile from resource to deplete in advance
      # players will harvest resources
      for eid, pos in zip(entities, ent_coords):
        if eid > 0: # is player
          new_tile = DEPLETION_MAP.get(self.tile_map[pos[0], pos[1]])
          if new_tile is not None:
            self.tile_map[pos[0], pos[1]] = new_tile

            # fish can be harvested from an adjacent tile
            # TODO: this part needs to be tested
            # pylint: disable=too-many-nested-blocks
            for row_offset in range(-1, 2):
              for col_offset in range(-1, 2):
                if self.tile_map[pos[0]+row_offset, pos[1]+col_offset] == material.Fish.index:
                  self.tile_map[pos[0]+row_offset, pos[1]+col_offset] = material.Ocean.index

    # update the entity map based on all team obs
    self.entity_map = entity_map[0] * TEAMMATE_REPR + entity_map[1] * ENEMY_REPR + \
      entity_map[2] * PASSIVE_REPR + entity_map[3] * PASSAGR_REPR + entity_map[4] * HOSTILE_REPR

  # Returns shape: (TEAM_SIZE, NUM_CHANNELS, IMG_SIZE, IMG_SIZE)
  def extract_tile_feature(self, entity_helper: EntityHelper):
    # obs for this team, key: ent_id
    imgs = []
    for member_pos in range(self.team_size):
      if member_pos not in entity_helper.member_location:
        imgs.append(DUMMY_IMG_FEAT)
        continue

      curr_pos = entity_helper.member_location[member_pos]
      l, r = int(curr_pos[0] - IMG_SIZE // 2), int(curr_pos[0] + IMG_SIZE // 2 + 1)
      u, d = int(curr_pos[1] - IMG_SIZE // 2), int(curr_pos[1] + IMG_SIZE // 2 + 1)
      tile_img = self.tile_map[l:r, u:d] / (1 + max(material.All.indices))
      entity_img = self.entity_map[l:r, u:d]

      # CHECK ME: '/ .20' is in several places. Why do we need this?
      # poison_map increases by one at every 16 ticks
      poison_img = np.clip(self.poison_map[l:r, u:d], 0, np.inf) / POISON_CLIP

      fog_img = self.fog_map[l:r, u:d] / DEFOGGING_VALUE
      visit_img = self.visit_map[member_pos][l:r, u:d] / VISITATION_MEMORY
      coord_imgs = [self.x_img[l:r, u:d] / self.map_size, self.y_img[l:r, u:d] / self.map_size]

      # NOTE: realikun also considered obstacle_img, view_img
      img = np.stack([tile_img, entity_img, poison_img, fog_img, visit_img, *coord_imgs])
      imgs.append(img)

    return np.stack(imgs)

  def nearby_features(self, row: int, col: int, nearby_dist=NEARBY_DIST):
    # CHECK ME(kywch): my understanding of this function is to provide
    #   especially important spatial features to the agent
    #   such as nearby food, water, herb (poultice), fish (ration), obstacles, poison
    #   As long as the order is fixed, agents will make sense of and use these features
    near_tile_map = self.tile_map[row-nearby_dist//2:row+(nearby_dist//2+1),
                                  col-nearby_dist//2:col+(nearby_dist//2+1)]
    feat_arr = []
    for i in range(nearby_dist):
      for j in range(nearby_dist):
        # (i,j) = (4,4) is the provided (row, col)
        if abs(i-nearby_dist//2) + abs(j-nearby_dist//2) <= nearby_dist//2:
          feat_arr.append(near_tile_map[i, j] == material.Forest.index) # food_arr
          feat_arr.append(near_tile_map[i, j] == material.Water.index) # water_arr
          feat_arr.append(near_tile_map[i, j] == material.Herb.index) # herb_arr
          feat_arr.append(near_tile_map[i, j] == material.Fish.index) # fish_arr
          feat_arr.append(near_tile_map[i, j] in material.Impassible.indices) # obstacle_arr

        # adding poison map, which hadh comment: "patch after getting trained"
        # CHECK ME: the below was set to <= 0, to make the output len 206
        #   having wider poison map (like above) may help.
        #   Changing it will require changing model.py, n_player_feat
        if abs(i-nearby_dist//2) + abs(j-nearby_dist//2) <= 0: # 1:
          # CHECK ME: poison_map values can go over 1, unlike the above values
          feat_arr.append(max(0, self.poison_map[row+i, col+j]) / POISON_CLIP)

    # CHECK ME: the below lines had the comment: "patch after getting trained"
    #   This looks hacky (and create a blind spot), so I added the poison map feature above
    #   However, this will a different-sized array.
    # food_arr[-1] = max(0, self.poison_map[row, col]) / POISON_CLIP
    # water_arr[-1] = max(0, self.poison_map[row+1, col]) / POISON_CLIP
    # herb_arr[-1] = max(0, self.poison_map[row, col+1]) / POISON_CLIP
    # fish_arr[-1] = max(0, self.poison_map[row-1, col]) / POISON_CLIP
    # obstacle_arr[-1] = max(0, self.poison_map[row, col-1]) / POISON_CLIP

    return np.array(feat_arr)

  def dummy_nearby_features(self):
    return np.zeros(206)

<<<<<<< HEAD
  def legal_moves(self, obs):
    moves = np.zeros((self.TEAM_SIZE, len(action.Direction.edges) + 1))
    for i in range(self.TEAM_SIZE):
      if i in obs:
        moves[i,:-1] = obs[i]["ActionTargets"][action.Move][action.Direction]
      if sum(moves[i]) == 0:
        moves[i][-1] = 1
    return moves
=======
  def legal_moves(self, obs: Dict[int, Any]):
    # NOTE: config.PROVIDE_ACTION_TARGETS is set to True to get the action targerts
    moves = np.zeros((self.team_size, len(action.Direction.edges) + 1))
    for member_pos in range(self.team_size):
      ent_id = self._team_helper.agent_id(self._team_id, member_pos)
      if ent_id in obs:
        moves[member_pos,:-1] = obs[ent_id]["ActionTargets"][action.Move][action.Direction]
>>>>>>> fd21cf15

      if sum(moves[member_pos]) == 0:
        moves[member_pos][-1] = 1

    return moves

  def _get_init_tile_map(self):
    arr = np.zeros((self.map_size+1, self.map_size+1))
    # mark the most outside circle of grass
    map_left = self.config.MAP_BORDER
    map_right = self.map_size - self.config.MAP_BORDER
    arr[map_left:map_right+1, map_left:map_right+1] = 2
    # mark the unseen tiles
    arr[map_left+1:map_right, map_left+1:map_right] = max(material.All.indices) + 1
    return arr

  def _get_init_poison_map(self):
    arr = np.ones((self.map_size + 1, self.map_size + 1))
    for i in range(self.map_size // 2):
      l, r = i + 1, self.map_size - i
      arr[l:r, l:r] = -i
    # positive value represents the poison strength
    # negative value represents the shortest distance to poison area
    return arr

  def _mark_point(self, arr_2d, index_arr, value, clip=False):
    arr_2d[index_arr[:, 0], index_arr[:, 1]] = \
      np.clip(value, 0., 1.) if clip else value<|MERGE_RESOLUTION|>--- conflicted
+++ resolved
@@ -209,7 +209,6 @@
   def dummy_nearby_features(self):
     return np.zeros(206)
 
-<<<<<<< HEAD
   def legal_moves(self, obs):
     moves = np.zeros((self.TEAM_SIZE, len(action.Direction.edges) + 1))
     for i in range(self.TEAM_SIZE):
@@ -218,15 +217,6 @@
       if sum(moves[i]) == 0:
         moves[i][-1] = 1
     return moves
-=======
-  def legal_moves(self, obs: Dict[int, Any]):
-    # NOTE: config.PROVIDE_ACTION_TARGETS is set to True to get the action targerts
-    moves = np.zeros((self.team_size, len(action.Direction.edges) + 1))
-    for member_pos in range(self.team_size):
-      ent_id = self._team_helper.agent_id(self._team_id, member_pos)
-      if ent_id in obs:
-        moves[member_pos,:-1] = obs[ent_id]["ActionTargets"][action.Move][action.Direction]
->>>>>>> fd21cf15
 
       if sum(moves[member_pos]) == 0:
         moves[member_pos][-1] = 1
