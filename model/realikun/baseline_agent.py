--- conflicted
+++ resolved
@@ -14,9 +14,35 @@
     self._policy = BaselinePolicy.create_policy()(binding)
     self._load()
 
-<<<<<<< HEAD
-  def act(self, observation):
+    self._device = torch.device("cuda" if torch.cuda.is_available() else "cpu")
+    self._policy = self._policy.to(self._device)
+
+    self._next_lstm_state = None
+    self.reset()
+
+  def reset(self, num_batch=1):
+    self._next_lstm_state = (
+        torch.zeros(self._policy.lstm.num_layers, num_batch,
+                    self._policy.lstm.hidden_size).to(self._device),
+        torch.zeros(self._policy.lstm.num_layers, num_batch,
+                    self._policy.lstm.hidden_size).to(self._device))
+    return self
+
+  def act(self, observation, done=None):
+    assert self._next_lstm_state is not None, "Must call reset() before act()"
     return {}
+
+    # observation dim: (num_batch, num_features), done dim: (num_batch)
+    t_obs = torch.Tensor(observation).to(self._device)
+    if done is not None:
+      t_done = torch.Tensor(done).to(self._device)
+
+    # NOTE: pufferlib/frameworks/cleanrl.py: get_action_and_value takes in done
+    #   but not using it for now. Marked as TODO, so revisit later.
+    with torch.no_grad():
+      action, _, _, _, self._next_lstm_state = \
+        self._policy.get_action_and_value(t_obs, self._next_lstm_state)
+    return action[0].cpu().numpy()
 
   def _load(self):
     if not os.path.exists(self._weights_path):
@@ -42,33 +68,4 @@
         upgrade_required = True
         print(f"Skipping {name} as it is not found in the model's state_dict")
     self._policy.load_state_dict(model_state_dict, strict=False)
-    return upgrade_required
-=======
-    self._device = torch.device("cuda" if torch.cuda.is_available() else "cpu")
-    self._policy = self._policy.to(self._device)
-
-    self._next_lstm_state = None
-
-  def reset(self, num_batch=1):
-    self._next_lstm_state = (
-        torch.zeros(self._policy.lstm.num_layers, num_batch,
-                    self._policy.lstm.hidden_size).to(self._device),
-        torch.zeros(self._policy.lstm.num_layers, num_batch,
-                    self._policy.lstm.hidden_size).to(self._device))
-
-  def act(self, observation, done=None):
-    assert self._next_lstm_state is not None, "Must call reset() before act()"
-
-    # observation dim: (num_batch, num_features), done dim: (num_batch)
-    t_obs = torch.Tensor(observation).to(self._device)
-    if done is not None:
-      t_done = torch.Tensor(done).to(self._device)
-
-    # NOTE: pufferlib/frameworks/cleanrl.py: get_action_and_value takes in done
-    #   but not using it for now. Marked as TODO, so revisit later.
-    with torch.no_grad():
-      action, _, _, _, self._next_lstm_state = \
-        self._policy.get_action_and_value(t_obs, self._next_lstm_state)
-
-    return action[0].cpu().numpy()
->>>>>>> 61e14825
+    return upgrade_required