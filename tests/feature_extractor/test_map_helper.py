--- conflicted
+++ resolved
@@ -43,19 +43,11 @@
     map_helper.update(team_obs, game_state)
 
     # check extract_tile_feature() output shape
-<<<<<<< HEAD
     tile_img = map_helper.extract_tile_feature()
     self.assertEqual(tile_img.shape, (team_size,
-                                      ModelArchitecture.n_img_ch,
-                                      ModelArchitecture.img_size[0],
-                                      ModelArchitecture.img_size[1]))
-=======
-    tile_img = map_helper.extract_tile_feature(entity_helper)
-    self.assertEqual(tile_img.shape, (self.team_helper.team_size[team_id],
                                       ModelArchitecture.TILE_NUM_CHANNELS,
                                       ModelArchitecture.TILE_IMG_SIZE[0],
                                       ModelArchitecture.TILE_IMG_SIZE[1]))
->>>>>>> f76e258f
 
     # check nearyby_features() output shape
     for member_pos in range(team_size):
@@ -64,12 +56,8 @@
 
     # check legal_moves() output shape
     legal_moves = map_helper.legal_moves(team_obs) # 4 dirs + 1 for no move
-<<<<<<< HEAD
-    self.assertEqual(legal_moves.shape, (team_size, ModelArchitecture.n_legal['move']))
-=======
-    self.assertEqual(legal_moves.shape, (self.team_helper.team_size[team_id],
+    self.assertEqual(legal_moves.shape, (team_size,
                                          ModelArchitecture.ACTION_NUM_DIM['move']))
->>>>>>> f76e258f
 
   # TODO: add correctness testing with actual values
 
