import inspect
import random
import numpy as np
import ast
from tqdm import tqdm
import json

<<<<<<< HEAD
from elm_curriculum_gen import OpenELMCurriculumGenerator

from transformers import AutoModelForCausalLM, AutoTokenizer, CodeGenModel
=======
from transformers import AutoModelForCausalLM, AutoTokenizer
>>>>>>> dc1a3ca2

import nmmo.task
from static_src_dict import src_mapping

######################################################################
# to be provided by Joseph
#from cleanrl_ppo_lstm import train_on_tasks, evaluate_on_tasks
class DummyAgent:
  pass

dummy_stat = {'stat': np.nan}

def train_on_tasks(agent_model, task_spec_with_embedding):
  return DummyAgent(), dummy_stat

def evaluate_on_tasks(agent_model, task_spec_with_embedding):
  return dummy_stat

def load_agent_model(model_path):
  return DummyAgent()

######################################################################
# assuming something like this
# CHECK ME: currently assuming each agent has ONLY ONE task assigned during training,
#   so that we don't have to add multiple task embeddings to feed into one agent
# TODO: when given multiple tasks, can agents prioritize and/or multi-task?
#   It seems to be a research questions.
class TaskEmbeddingGenerator:
  def __init__(self, checkpoint): # OpenELM default
    # https://huggingface.co/docs/transformers/model_doc/codegen#how-to-use
    # self.model = AutoModelForCausalLM.from_pretrained(checkpoint)
    self.model = CodeGenModel.from_pretrained(checkpoint)
    self.tokenizer = AutoTokenizer.from_pretrained(checkpoint)

    # eval func definitions used in task spec, necessary for encoding the task
    # should include both pre-built and submitted
    self.eval_fn_code = None
    self.prompt_template = None

  def update_context(self, eval_fn_code):
    self.eval_fn_code = eval_fn_code

  def _construct_prompt(self, reward_to, eval_fn, eval_fn_kwargs):
    eval_src = inspect.getsource(eval_fn)
    called_functions = get_called_functions(eval_src)
    aux_src = "\n\n".join([src_mapping.get(call, '') for call in called_functions])

    eval_fn_kwargs = str(eval_fn_kwargs)
    # plug in these args to the prompt template, which will be fed into the model

    task_specific_prompt = f"""Your goal is to explain what an agent must accomplish in the neural nmmo,
      which is expressed as a python function.
      Neural MMO is a computationally accessible, open-source research platform that 
      simulates populations of agents in virtual worlds. We challenge you to train a
      team of agents to complete tasks they have never seen before against opponents
        they have never seen before on maps they have never seen before.
    
      The reward from this function goes to {reward_to}.
      
      The function name is {eval_fn.__name__}. These are the arguments that the function takes {eval_fn_kwargs}.
    
      The function source code is {eval_src}.

      This function calls these other functions {aux_src}.

      Explain step by step, and as accurately as possible,

      The agent's goal is"""
    
    return task_specific_prompt

  def get_task_embedding(self, task_spec, to_file=False):
    if to_file:
      output_file = open("task_embedding_file.json", "w+")

    task_spec_with_embedding = []
    for single_spec in tqdm(task_spec):
      if len(single_spec) == 3:
        reward_to, eval_fn, eval_kwargs = single_spec
        task_kwargs = {}
      elif len(single_spec) == 4:
        reward_to, eval_fn, eval_kwargs, task_kwargs = single_spec
        assert isinstance(task_kwargs, dict), 'task_kwargs must be a dict'
      else:
        raise ValueError('len(single_spec) must be either 3 or 4')    

      # TODO: make the below lines run
      prompt = self._construct_prompt(reward_to, eval_fn, eval_kwargs)
      tokens =  self.tokenizer(prompt, return_tensors="pt", truncation=True)
      embedding = self.model(**tokens)[0].mean(dim=1)
      task_kwargs['embedding'] = embedding
      # task_spec_with_embedding.append((reward_to, eval_fn, eval_kwargs, task_kwargs))

      if to_file:
        line_data = {
                'reward_to': reward_to,
                'eval_fn': eval_fn.__name__,
                'eval_kwargs': str(eval_kwargs),
                'embedding': embedding[0].tolist()
            }
        output_file.write(json.dumps(line_data) + '\n')

    if to_file:
      output_file.close()

    return task_spec_with_embedding


######################################################################
# NOTE: this is actually a random task sampler, which sample with replacement
class SimpleTaskGenerator:
  def __init__(self, task_spec):
    self.task_spec = task_spec
    self.eval_fn_code = self._get_eval_fn_code()

  def _get_eval_fn_code(self):
    # get the whole pre-built eval functions
    code = inspect.getsource(nmmo.task.base_predicates)
    # go through the task_spec and include the code of new functions
    for _, eval_fn, _ in self.task_spec:
      if not hasattr(nmmo.task.base_predicates, eval_fn.__name__):
        code += '\n' + inspect.getsource(eval_fn)
    return code

  def generate_tasks(self, num_tasks):
    # returning the task spec, which is sampled with replacement
    # CHECK ME: do we need to provide a random task generator?
    #   providing a manually curated task could do
    return random.choices(self.task_spec, k=num_tasks)

<<<<<<< HEAD
# Nishaanth's OpenELM task generator, assuming something like this
class OpenELMTaskGenerator(SimpleTaskGenerator):
  def __init__(self, task_spec, checkpoint):
    # OpenELM task generator uses the task_spec to produce new things
    #   and does NOT have to keep track
    super().__init__(task_spec)
    # OpenELM default is "Salesforce/codegen-2B-mono"
    # self.model = AutoModelForCausalLM.from_pretrained(checkpoint)
    # self.tokenizer = AutoTokenizer.from_pretrained(checkpoint)
    self.elm_curriculum_generator = OpenELMCurriculumGenerator(
      temperature=1.1,
      model="2B",
      batch_size=4,
      task_specs=task_spec
    )

  def _add_eval_fn(self, fn_code):
    self.eval_fn_code += '\n'+fn_code

  def _evolve_eval_fn(self) -> str:
    # return new eval fn code
    return ''

  @property
  def active_fn_code(self) -> str:
    # TODO: return only the actively used eval fn code
    return self.eval_fn_code

  def evolve_tasks(self, num_tasks, task_spec, weights=None):
    # if weights is not None:
    #   assert len(task_spec) == len(weights), 'cannot use weights'
    # TODO: actually generate valid functions and task by evolution
    #   perhaps, the weights could be helpful?

    # generate the new eval functions and add these to the inventory
    # TODO: consider separating the "active" vs. "reserve" eval fns
    #   -- "active" are the ones used in task_spec, so going into LLM
    #   -- "reserve" are the ones NOT currently used, but can be used in future
    # self.eval_fn_code += self._evolve_eval_fn()

    evolved_task_spec = self.elm_curriculum_generator.evolve_tasks(steps=100, task_spec=task_spec)
    return evolved_task_spec

def get_called_functions(source_code):
    tree = ast.parse(source_code)
    funcs = [node.func.id for node in ast.walk(tree) if isinstance(node, ast.Call)]
    return funcs

=======
>>>>>>> dc1a3ca2
# how to load functions from str and get the src of fn subset
"""
def load_functions(s):
    # Create an empty dictionary to store the functions
    functions = {}

    # Execute the string as code in a new local namespace
    exec(s, {}, functions)

    # Return the functions dictionary
    return functions

# Define a function string
func_string = "def func1(x):\n    return x + 1\n\n def func2(y):\n    return y * 2"

# Load the functions from the string
loaded_functions = load_functions(func_string)

# Get the source of a subset of functions
function_names = ['func1']
for name in function_names:
    if name in loaded_functions:
        source_code = inspect.getsource(loaded_functions[name])
        print(source_code)
"""



######################################################################
# Ryan's syllabus task sampler, assuming something like this
class SyllabusTaskSampler:
  def __init__(self, task_spec_with_embedding):
    self.task_spec_with_embedding = task_spec_with_embedding
    # something like this? to indicate which tasks to focus on currently
    self.sample_weights = None
    self._dummy_update_weight()
    print('Number of tasks:', len(self.task_spec_with_embedding))

  def _dummy_update_weight(self):
    num_task = len(self.task_spec_with_embedding)
    weight = np.random.random(num_task)
    self.sample_weights = weight / np.sum(weight)

  # just adding new tasks, not replacing the whole tasks
  def add_new_tasks(self, task_spec_with_embedding):
    # TODO: deduplication, the embeddings must be different
    self.task_spec_with_embedding += task_spec_with_embedding
    print('Number of tasks:', len(self.task_spec_with_embedding))

  def sample_tasks(self, num_tasks):
    # TODO: return meaningful task specs
    return random.choices(self.task_spec_with_embedding, k=num_tasks)

  def update(self, task_spec_with_embedding, train_stats):
    self._dummy_update_weight()<|MERGE_RESOLUTION|>--- conflicted
+++ resolved
@@ -5,13 +5,7 @@
 from tqdm import tqdm
 import json
 
-<<<<<<< HEAD
-from elm_curriculum_gen import OpenELMCurriculumGenerator
-
 from transformers import AutoModelForCausalLM, AutoTokenizer, CodeGenModel
-=======
-from transformers import AutoModelForCausalLM, AutoTokenizer
->>>>>>> dc1a3ca2
 
 import nmmo.task
 from static_src_dict import src_mapping
@@ -142,57 +136,6 @@
     #   providing a manually curated task could do
     return random.choices(self.task_spec, k=num_tasks)
 
-<<<<<<< HEAD
-# Nishaanth's OpenELM task generator, assuming something like this
-class OpenELMTaskGenerator(SimpleTaskGenerator):
-  def __init__(self, task_spec, checkpoint):
-    # OpenELM task generator uses the task_spec to produce new things
-    #   and does NOT have to keep track
-    super().__init__(task_spec)
-    # OpenELM default is "Salesforce/codegen-2B-mono"
-    # self.model = AutoModelForCausalLM.from_pretrained(checkpoint)
-    # self.tokenizer = AutoTokenizer.from_pretrained(checkpoint)
-    self.elm_curriculum_generator = OpenELMCurriculumGenerator(
-      temperature=1.1,
-      model="2B",
-      batch_size=4,
-      task_specs=task_spec
-    )
-
-  def _add_eval_fn(self, fn_code):
-    self.eval_fn_code += '\n'+fn_code
-
-  def _evolve_eval_fn(self) -> str:
-    # return new eval fn code
-    return ''
-
-  @property
-  def active_fn_code(self) -> str:
-    # TODO: return only the actively used eval fn code
-    return self.eval_fn_code
-
-  def evolve_tasks(self, num_tasks, task_spec, weights=None):
-    # if weights is not None:
-    #   assert len(task_spec) == len(weights), 'cannot use weights'
-    # TODO: actually generate valid functions and task by evolution
-    #   perhaps, the weights could be helpful?
-
-    # generate the new eval functions and add these to the inventory
-    # TODO: consider separating the "active" vs. "reserve" eval fns
-    #   -- "active" are the ones used in task_spec, so going into LLM
-    #   -- "reserve" are the ones NOT currently used, but can be used in future
-    # self.eval_fn_code += self._evolve_eval_fn()
-
-    evolved_task_spec = self.elm_curriculum_generator.evolve_tasks(steps=100, task_spec=task_spec)
-    return evolved_task_spec
-
-def get_called_functions(source_code):
-    tree = ast.parse(source_code)
-    funcs = [node.func.id for node in ast.walk(tree) if isinstance(node, ast.Call)]
-    return funcs
-
-=======
->>>>>>> dc1a3ca2
 # how to load functions from str and get the src of fn subset
 """
 def load_functions(s):
